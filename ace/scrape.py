--- conflicted
+++ resolved
@@ -410,11 +410,6 @@
     def has_pmc_openaccess_entry(self, pmid):
         ''' Check if a PubMed Central Open Access entry exists for a given PMID'''
         pmid_content = json.loads(self._client.elink(pmid, access_db='pmc', retmode='json'))
-<<<<<<< HEAD
-        pmcid = pmid_content['linksets'][0]['linksetdbs'][0]['links'][0]
-        content = self._client.efetch(input_id=pmcid, retmode="xml", db="pmc")
-        return (('open-access' in str(content).lower()) or ('open access' in str(content).lower()) or ('openaccess' in str(content).lower())) 
-=======
         pubmed_ids_list = []
         
         if 'linksets' in pmid_content:
@@ -431,7 +426,6 @@
                 return True
         else:
             return False
->>>>>>> 7ee3251d
     
     def process_article(self, id, journal, delay=None, mode='browser', overwrite=False):
 
