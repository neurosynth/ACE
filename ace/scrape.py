--- conflicted
+++ resolved
@@ -246,24 +246,20 @@
         j = self.journal.lower()
         try:
             if j == 'plos one':
-<<<<<<< HEAD
-                doi_part = re.search('article\/(info.*)', url).group(1)
-                return 'http://www.plosone.org/article/fetchObjectAttachment.action?uri=%s&representation=XML' % doi_part
-            elif j == 'plos computational biology':
-                doi_part = re.search('article\/(info.*)', url).group(1)
-                return 'http://www.ploscompbiol.org/article/fetchObjectAttachment.action?uri=%s&representation=XML' % doi_part
-            elif j == 'plos biology':
-                doi_part = re.search('article\/(info.*)', url).group(1)
-                return 'http://www.plosbiology.org/article/fetchObjectAttachment.action?uri=%s&representation=XML' % doi_part
-            elif j == 'human brain mapping' or j == 'european journal of neuroscience' or j == 'eur j neurosci' or j == 'glia' or j == 'hippocampus':
-                return url.replace('abstract', 'full')
-=======
+#                 doi_part = re.search('article\/(info.*)', url).group(1)
+#                 return 'http://www.plosone.org/article/fetchObjectAttachment.action?uri=%s&representation=XML' % doi_part
+#             elif j == 'plos computational biology':
+#                 doi_part = re.search('article\/(info.*)', url).group(1)
+#                 return 'http://www.ploscompbiol.org/article/fetchObjectAttachment.action?uri=%s&representation=XML' % doi_part
+#             elif j == 'plos biology':
+#                 doi_part = re.search('article\/(info.*)', url).group(1)
+#                 return 'http://www.plosbiology.org/article/fetchObjectAttachment.action?uri=%s&representation=XML' % doi_part
                 doi_part = re.search('article\?id\=(.*)', url).group(1)
                 return 'http://journals.plos.org/plosone/article/asset?id=%s.XML' % doi_part
             elif j in ['human brain mapping', 'european journal of neuroscience',
-                       'brain and behavior', 'epilepsia', 'journal of neuroimaging']:
+                       'brain and behavior', 'epilepsia', 'journal of neuroimaging',
+                       'glia', 'hippocampus', 'eur j neurosci']:
                 return url.replace('abstract', 'full').split(';')[0]
->>>>>>> 4e1d8fa8
             elif j == 'journal of cognitive neuroscience':
                 return url.replace('doi/abs', 'doi/full')
             elif j.startswith('frontiers in'):
