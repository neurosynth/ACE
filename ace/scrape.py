# coding: utf-8
  # use unicode everywhere
import re
import sys
from pathlib import Path
from collections import Mapping
import requests
from time import sleep
from ace import config
from bs4 import BeautifulSoup
import logging
import os
import random
import xmltodict
from requests.adapters import HTTPAdapter, Retry
import undetected_chromedriver as uc
from selenium.webdriver.support.ui import WebDriverWait
from selenium.webdriver.support import expected_conditions as EC
from selenium.webdriver.common.by import By
from selenium.common.exceptions import TimeoutException
from selenium.webdriver.common.by import By
from tqdm import tqdm
import time


from .config import USER_AGENTS
from tempfile import mkdtemp

logger = logging.getLogger(__name__)


def create_driver():
    """create a new Chrome driver with the appropriate settings"""
    options = uc.ChromeOptions()
    options.add_argument("--headless")

    # disable the AutomationControlled feature of Blink rendering engine
    options.add_argument('--disable-blink-features=AutomationControlled')

    # disable pop-up blocking (could make the browser more detectable)
    options.add_argument('--disable-popup-blocking')
    # disable extensions
    options.add_argument('--disable-extensions')
    # disable sandbox mode (could make the browser more detectable)
    options.add_argument('--no-sandbox')

    options.add_argument("--window-size=1920,1080")
    options.add_argument("--disable-dev-tools")

    prefs = {"profile.managed_default_content_settings.images": 2}
    options.add_experimental_option("prefs", prefs)
    user_agent = random.choice(USER_AGENTS)
    options.add_argument(f'--user-agent={user_agent}')

    try:
        driver = uc.Chrome(options=options)
    except Exception as e:
        logger.error(f"Error creating Chrome driver: {e}")

        # Try again with a temporary directory
        tmpdir = mkdtemp()
        options.add_argument(f"--user-data-dir={tmpdir}")
        driver = uc.Chrome(options=options)

    # Change the property value of the navigator for webdriver to undefined
    driver.execute_script("Object.defineProperty(navigator, 'webdriver', {get: () => undefined})")

    # # Further remove WebDriver hints using CDP commands
    driver.execute_cdp_cmd('Page.addScriptToEvaluateOnNewDocument', {
        'source': '''
            Object.defineProperty(navigator, 'webdriver', {
                get: () => undefined
            });
        '''
    })

    return driver


<<<<<<< HEAD
def get_url(url, n_retries=5, timeout=5.0, verbose=False):
    headers = {'User-Agent': random.choice(USER_AGENTS)}
=======
def _quit_driver(driver):
    driver.close()
    try:
        os.kill(driver.browser_pid, 15)
        if "linux" in sys.platform:
            os.waitpid(driver.browser_pid, 0)
            time.sleep(0.02)
        else:
            time.sleep(0.04)
    except (AttributeError, ChildProcessError, RuntimeError, OSError):
        time.sleep(0.05)

def get_url(url, n_retries=5, timeout=10.0, verbose=False):
    headers = {'User-Agent': config.USER_AGENT_STRING}
>>>>>>> eba450c5

    def exponential_backoff(retries):
        return 2 ** retries

    retries = 0
    while retries < n_retries:

        try:
            r = requests.get(url, headers=headers, timeout=timeout)
            return r.text
        except requests.exceptions.RequestException as e:
            logger.warning(f"Request failed: {e}")
            sleep_time = exponential_backoff(retries)
            logger.info(f"Retrying in {sleep_time} seconds...")
            sleep(sleep_time)
            retries += 1
    logger.error("Exceeded maximum number of retries.")
    return None

def _convert_pmid_to_pmc(pmids):
    url_template = "https://www.ncbi.nlm.nih.gov/pmc/utils/idconv/v1.0/?ids="
    logger.info("Converting PMIDs to PMCIDs...")

    # Chunk the PMIDs into groups of 200
    pmids = [str(p) for p in pmids]
    pmid_chunks = [pmids[i:i + 200] for i in range(0, len(pmids), 200)]

    pmc_ids = []
    for chunk in tqdm(pmid_chunks):
        pmid_str = ','.join(chunk)
        url = url_template + pmid_str
        response = get_url(url)
        # Respionse <record requested-id="23193288" pmcid="PMC3531191" pmid="23193288" doi="10.1093/nar/gks1163">
        pmc_ids += re.findall(r'<record requested-id="[^"]+" pmcid="([^"]+)" pmid="([^"]+)" doi="[^"]+">', response)

    logger.info(f"Found {len(pmc_ids)} PMCIDs from {len(pmids)} PMIDs.")

    pmids_found = set([p[1] for p in pmc_ids])
    missing_pmids = [(None, p) for p in pmids if p not in pmids_found]

    pmc_ids = pmc_ids + missing_pmids
        
    return pmc_ids


class PubMedAPI:
    def __init__(self, api_key=None):
        if api_key is None:
            # Look for api key in environment variable
            api_key = os.environ.get('PUBMED_API_KEY')
        self.api_key = api_key
        self.base_url = "https://eutils.ncbi.nlm.nih.gov/entrez/eutils"
        self.headers = {'User-Agent': random.choice(USER_AGENTS)}

        self.session = requests.Session()
        retries = Retry(total=5, backoff_factor=1, status_forcelist=[500, 502, 503, 504, 400])
        self.session.mount('https://', HTTPAdapter(max_retries=retries))


    def get(self, util, params=None, return_content=True):
        url = f"{self.base_url}/{util}.fcgi"
        if self.api_key:
            params['api_key'] = self.api_key
            
        response = self.session.get(url, params=params, headers=self.headers, timeout=10)

        if response.status_code != 200:
            raise Exception(f"PubMed API returned status code {response.status_code} for {url}")

        if return_content:
            response = response.content

        return response
        
    def esearch(self, query, retstart=None, retmax=10000, extract_ids=True, **kwargs):
        params = {
            "db": "pubmed",
            "term": query,
            "retmax": str(retmax),
        }
        if retstart is not None:
            params["retstart"] = str(retstart)
            
        response = self.get("esearch", params=params, **kwargs)
        if extract_ids:
            soup = BeautifulSoup(response)
            response = [t.string for t in soup.find_all('id')]
        return response
    
    def efetch(self, input_id, retmode='txt', rettype='medline', db = 'pubmed', **kwargs):
        params = {
            "db": db,
            "id": input_id,
            "retmode": retmode,
            "rettype": rettype
        }
        
        
        response = self.get("efetch", params=params, **kwargs)
        return response
    
    def elink(self, pmid, retmode='ref', access_db = 'pubmed', **kwargs):
        params = {
            "dbfrom": "pubmed",
            "id": pmid,
            "retmode": retmode
        }
        if access_db == "pmc":
            params["linkname"] = "pubmed_pmc"
        else:
            params["cmd"] = "prlinks"
        
        response = self.get("elink", params=params, **kwargs)
        return response


def get_pmid_from_doi(doi, api_key=None):
    ''' Query PubMed for the PMID of a paper based on its doi. We need this
    for some Sources that don't contain the PMID anywhere in the artice HTML.
    '''
    query = f"{doi}[aid]"
    data = PubMedAPI(api_key=api_key).esearch(query=query)
    if data:
        data = data[0]
    else:
        data = None
    return data


def get_pubmed_metadata(pmid, parse=True, store=None, save=True, api_key=None):
    ''' Get PubMed metadata for article.
    Args:
        pmid: The article's PubMed ID
        parse: if True, parses the text and returns a dictionary. if False, returns raw text.
        store: optional string path to PubMed metadata files. If passed, first checks the passed
            folder for the corresponding ID, and only queries PubMed if not found.
        save: if store is passed, save is True, and the file does not already exist, 
            will save the result of the new PubMed query to the store.
    '''
    if store is not None:
        md_file = os.path.join(store, pmid)

    if store is not None and os.path.exists(md_file):
        logger.info("Retrieving metadata from file %s..." % os.path.join(store, pmid))
        with open(md_file, 'rb') as f:
            xml = f.read()

    else:
        logger.info("Retrieving metadata for PubMed article %s..." % str(pmid))
        xml = PubMedAPI(api_key=api_key).efetch(input_id=pmid,  retmode='xml', rettype='medline', db='pubmed')
        if store is not None and save and xml is not None:
            if not os.path.exists(store):
                os.makedirs(store)
            with open(md_file, 'wb') as f:
                f.write(xml)

    return parse_PMID_xml(xml) if (parse and xml is not None) else xml


def parse_PMID_xml(xml):
    ''' Take XML-format PubMed metadata and convert it to a dictionary
    with standardized field names. '''

    di = xmltodict.parse(xml).get('PubmedArticleSet')
    if not di:
        return None
    
    di = di['PubmedArticle']
    article = di['MedlineCitation']['Article']

    if 'ArticleDate' in article:
        date = article['ArticleDate']
    elif 'Journal' in article:
        date = article['Journal']['JournalIssue']['PubDate']
    else:
        date = None
    
    if date:
        year = date.get('Year', None)
    else:   
        year = None

    doi = None
    doi_source = article.get('ELocationID', None)
    if doi_source is not None and isinstance(doi_source, list):
        doi_source = [d for d in doi_source if d['@EIdType'] == 'doi'][0]

    if doi_source is not None and doi_source['@EIdType'] == 'doi':
        doi = doi_source['#text']

    authors = article.get('AuthorList', None)
    
    if authors:
        authors = authors['Author']

        try:
            _get_author = lambda a: a['LastName'] + ', ' + a['ForeName']
            if isinstance(authors, list):
                authors = [_get_author(a) for a in authors if 'ForeName' in a]
            else:
                authors = [_get_author(authors)]
            authors = ';'.join(authors)
        except:
            authors = None

    if 'MeshHeadingList' in di['MedlineCitation']:
        mesh = di['MedlineCitation']['MeshHeadingList']['MeshHeading']
    else:
        mesh = []

    abstract = article.get('Abstract', '')
    if abstract != '':
        abstract = abstract.get('AbstractText', '')

    cit = di['PubmedData']['ArticleIdList']['ArticleId']
    if isinstance(cit, list):
        cit = cit[1]

    metadata = {
        'authors': authors,
        'citation': cit['#text'],
        'comment': abstract,
        'doi': doi,
        'keywords': '',
        'mesh': mesh,
        'pmid': di['MedlineCitation']['PMID'],
        'title': article['ArticleTitle'],
        'abstract': abstract,
        'journal': article['Journal']['Title'],
        'year': year
    }

    # Clean up nested Dicts
    for k, v in metadata.items():
        if isinstance(v, list):
            to_join = []
            for a in v:
                if 'DescriptorName' in a:
                    a = a['DescriptorName']
                a = a['#text']
                
                to_join.append(a)
            v = ' | '.join(to_join)
        elif isinstance(v, Mapping):
            v = v.get('#text', '')
        metadata[k] = v

    return metadata

def _validate_scrape(html):
    """ Checks to see if scraping was successful. 
    For example, checks to see if Cloudfare interfered """

    patterns = ['Checking if you are a human',
    'Please turn JavaScript on and reload the page',
    'Checking if the site connection is secure',
    'Enable JavaScript and cookies to continue',
    'There was a problem providing the content you requested',
    '<title>Redirecting</title>']

    for pattern in patterns:
        if pattern in html:
            return False

    return True

''' Class for journal Scraping. The above free-floating methods should 
probably be refactored into this class eventually. '''
class Scraper:

    def __init__(self, store, api_key=None):
        self.store = Path(store)
        self._client = PubMedAPI(api_key=api_key)


    def search_pubmed(self, journal, search, retmax=10000, savelist=None,):
        journal = journal.replace(' ', '+')
        search = '+%s' % search
        query = f"({journal}[Journal]+journal+article[pt]{search})"
        logger.info("Query: %s" % query)

        doc = self._client.esearch(query, retmax=retmax)

        if savelist is not None:
            outf = open(savelist, 'w')
            outf.write(doc)
            outf.close()
        return doc


    def get_html(self, url, journal, mode='browser'):

        ''' Get HTML of full-text article. Uses either browser automation (if mode == 'browser')
        or just gets the URL directly. '''

        if mode == 'browser':
            driver = create_driver()
            for attempt in range(15):
                try:
                    driver.set_page_load_timeout(10)
                    driver.get(url)
                    url = driver.current_url
                except:
                    _quit_driver(driver)
                    logger.info(f"Timeout exception #{attempt}. Retrying...")
                    sleep(5)
                    continue
                else:
                    break
            else:
                logger.info("Timeout exception. Giving up.")
                return None
            for attempt in range(10):
                try:
                    html = driver.page_source
                except:
                    logger.info(f"Source Page #{attempt}. Retrying...")
                    driver.quit()
                    driver = create_driver()
                    driver.get(url)
                    sleep(2)
                else:
                    break
    
            new_url = self.check_for_substitute_url(url, html, journal)

            if url != new_url:
                driver = create_driver()
                driver.get(new_url)
                if journal.lower() in ['human brain mapping',
                                            'european journal of neuroscience',
                                            'brain and behavior','epilepsia']:
                    sleep(0.5 + random() * 1)
                    try:
                        WebDriverWait(driver, 5).until(EC.presence_of_element_located((By.ID, 'relatedArticles')))
                    except TimeoutException:
                        print("Loading Wiley page took too much time!")

                # Sometimes we get annoying alerts (e.g., Flash animation
                # timeouts), so we dismiss them if present.
                try:
                    alert = driver.switch_to_alert()
                    alert.dismiss()
                except:
                    pass

            logger.info(journal.lower())
            timeout = 5
            for attempt in range(10):
                try:
                    html = driver.page_source
                except:
                    logger.info(f"Source Page #{attempt}. Retrying...")
                    driver.quit()
                    driver = create_driver()
                    driver.get(url)
                    sleep(2)
                else:
                    break
            if journal.lower() in ['journal of neuroscience', 'j neurosci']:
                ## Find links with class data-table-url, and click on them
                ## to load the table data.
                table_links = driver.find_elements(By.CLASS_NAME, 'table-expand-inline')

                if len(table_links):         
                    for link in table_links:
                        WebDriverWait(driver, 20).until(EC.element_to_be_clickable((
                            By.CLASS_NAME, 'table-expand-inline')))    
                        driver.execute_script("arguments[0].scrollIntoView();", link)
                        link.click()
                        sleep(0.5 + random.random() * 1)

            # If title has ScienceDirect in in title
            elif ' - ScienceDirect' in html:
                try:
                    element_present = EC.presence_of_element_located((By.ID, 'abstracts'))
                    WebDriverWait(driver, timeout).until(element_present)
                except TimeoutException:
                    pass
            elif 'Wiley Online Library</title>' in html:
                try:
                    element_present = EC.presence_of_element_located((By.ID, 'article__content'))
                    WebDriverWait(driver, timeout).until(element_present)
                except TimeoutException:
                    pass

            ## Uncomment this next line to scroll to end. Doesn't seem to actually help.
            # driver.execute_script("window.scrollTo(0, document.body.scrollHeight);")
            ## Uncomment next line and insert ID to search for specific element.
            # driver.find_element_by_id('relatedArticles').send_keys('\t')
            # This next line helps minimize the number of blank articles saved from ScienceDirect,
            # which loads content via Ajax requests only after the page is done loading. There is 
            # probably a better way to do this...
            
            _quit_driver(driver)
            return html

        elif mode == 'requests':
            headers = {'User-Agent': random.choice(USER_AGENTS)}
            r = requests.get(url, headers=headers)
            # For some journals, we can do better than the returned HTML, so get the final URL and 
            # substitute a better one.
            url = self.check_for_substitute_url(r.url, r.text, journal)
            if url != r.url:
                r = requests.get(url, headers=headers)
                # XML content is usually misidentified as ISO-8859-1, so we need to manually set utf-8.
                # Unfortunately this can break other documents. Need to eventually change this to inspect the 
                # encoding attribute of the document header.
                r.encoding = 'utf-8'
            return r.text


    def get_html_by_pmid(self, pmid, journal, mode='browser', retmode='ref', prefer_pmc_source=True):
        base_url = "http://eutils.ncbi.nlm.nih.gov/entrez/eutils/elink.fcgi"

        if prefer_pmc_source:
            query = f"{base_url}?dbfrom=pubmed&id={pmid}&cmd=prlinks&retmode=json"
            try:
                response = requests.get(query, headers={'User-Agent': random.choice(USER_AGENTS)})
                response.raise_for_status()  # Raise an HTTPError for bad responses
                json_content = response.json()

                providers = {obj['provider']['nameabbr']: obj["url"]["value"] for obj in json_content['linksets'][0]['idurllist'][0]['objurls']}
                pmc_url = providers.get('PMC')

                if pmc_url:
                    return self.get_html(pmc_url, journal, mode='requests')
            except requests.RequestException as e:
                logger.error(f"Request failed: {e}")
                raise
            except KeyError as e:
                logger.error(f"Key error: {e} - JSON content: {json_content}")
                raise Exception("Unexpected JSON format from PubMed API.")
        else:
            query = f"{base_url}?dbfrom=pubmed&id={pmid}&cmd=prlinks&retmode={retmode}"
            logger.info(query)
            return self.get_html(query, journal, mode=mode)

        # Fallback if no PMC link found
        query = f"{base_url}?dbfrom=pubmed&id={pmid}&cmd=prlinks&retmode={retmode}"
        return self.get_html(query, journal, mode=mode)


    def check_for_substitute_url(self, url, html, journal):
        ''' For some journals/publishers, we can get a better document version by modifying the 
        URL passed from PubMed. E.g., we can get XML with embedded tables from PLoS ONE instead of 
        the standard HTML, which displays tables as images. For some journals (e.g., Frontiers),  
        it's easier to get the URL by searching the source, so pass the html in as well. '''

        j = journal.lower()
        try:
            if j == 'plos one':
                doi_part = re.search('article\?id\=(.*)', url).group(1)
                return 'http://journals.plos.org/plosone/article/asset?id=%s.XML' % doi_part
            elif j in ['human brain mapping', 'european journal of neuroscience',
                       'brain and behavior', 'epilepsia', 'journal of neuroimaging']:
                return url.replace('abstract', 'full').split(';')[0]
            elif j == 'journal of cognitive neuroscience':
                return url.replace('doi/abs', 'doi/full')
            elif j.startswith('frontiers in'):
                return re.sub('(full|abstract)\/*$', 'xml\/nlm', url)
            elif 'sciencedirect' in url:
                return url + '?np=y'
            elif 'springer.com' in url:
                return url + '/fulltext.html'
            else:
                return url
        except Exception as err:
            return url

    
    def is_pmc_open_acess(self, pmcid):
        oa_url = "https://www.ncbi.nlm.nih.gov/pmc/utils/oa/oa.fcgi?id="

        response = get_url(oa_url + pmcid)
    
        return 'idIsNotOpenAccess' not in response

    def process_article(self, id, journal, delay=None, mode='browser', overwrite=False, prefer_pmc_source=True):

        logger.info("Processing %s..." % id)
        journal_path = (self.store / 'html' / journal)
        journal_path.mkdir(parents=True, exist_ok=True)
        filename = journal_path / f"{id}.html"

        if not overwrite and os.path.isfile(filename): 
            logger.info("\tAlready exists! Skipping...")
            
            return None, None

        # Save the HTML 
        doc = self.get_html_by_pmid(id, journal, mode=mode, prefer_pmc_source=prefer_pmc_source)
        valid = None
        if doc:
            valid = _validate_scrape(doc)
            if valid:
                with filename.open('w') as f:
                    f.write(doc)
            if not valid:
                logger.info("\tScrape failed! Skipping...")

            # Insert random delay until next request.
            if delay is not None:
                sleep_time = random.random() * float(delay*2)
                sleep(sleep_time)

        return filename, valid

    def retrieve_articles(self, journal=None, pmids=None, dois=None, delay=None, mode='browser', search=None,
                                limit=None, overwrite=False, min_pmid=None, max_pmid=None, shuffle=False,
                                skip_pubmed_central=True, invalid_article_log_file=None, prefer_pmc_source=True):

        ''' Try to retrieve all PubMed articles for a single journal that don't 
        already exist in the storage directory.
        Args:
            journal: The name of the journal (as it appears in PubMed).
            pmids: A list of PMIDs to retrieve.
            dois: A list of DOIs to retrieve. 
            delay: Mean delay between requests.
            mode: When 'browser', use selenium to load articles in Chrome. When 
                'requests', attempts to fetch the HTML directly via requests module.
            search: An optional search string to append to the PubMed query.
                Primarily useful for journals that are not specific to neuroimaging.
            limit: Optional max number of articles to fetch. Note that only new articles 
                are counted against this limit; e.g., if limit = 100 and 2,000 articles 
                are found in PubMed, retrieval will continue until 100 new articles 
                have been added.
            overwrite: When True, all articles returned from PubMed query will be 
                fetched, irrespective of whether or not they already exist on disk.
            min_pmid: When a PMID is provided, only articles with PMIDs greater than 
                this will be processed. Primarily useful for excluding older articles 
                that aren't available in full-text HTML format.
            max_pmid: When a PMID is provided, only articles with PMIDs less than
                this will be processed. 
            shuffle: When True, articles are retrieved in random order.
            skip_pubmed_central: When True, skips articles that are available from
                PubMed Central.
            invalid_article_log_file: Optional path to a file to log files where scraping failed.
            prefer_pmc_source: Optional
                When True, preferentially retrieve articles from PubMed Central, using requests instead of browser
                (regardless of mode). This is useful for journals that have full-text articles available on PMC,
                but are not open-access.
        '''
        articles_found = 0
        if journal is None and dois is None and pmids is None:
            raise ValueError("Either journal, pmids, or dois must be provided.")

        if journal is not None:
            logger.info("Getting PMIDs for articles from %s..." % journal)
            pmids = self.search_pubmed(journal, search)

        if dois is not None:
            logger.info("Retrieving articles from %s..." % ', '.join(dois))
            pmids = [get_pmid_from_doi(doi) for doi in dois]

            # Remove None values and log missing DOIs
            pmids = [pmid for pmid in pmids if pmid is not None]
            missing_dois = [doi for doi, pmid in zip(dois, pmids) if pmid is None]
            if len(missing_dois) > 0:
                logger.info("Missing DOIs: %s" % ', '.join(missing_dois))

        if shuffle:
            random.shuffle(pmids)

        logger.info("Found %d records.\n" % len(pmids))

        # If journal is provided, check for existing articles
        if journal is not None:
            logger.info("Retrieving articles from %s..." % journal)
            journal_path = (self.store / 'html' / journal)
            if journal_path.exists():
                existing = journal_path.glob('*.html')
                existing = [int(f.stem) for f in existing]
                n_existing = len(existing)
                pmids = [pmid for pmid in pmids if int(pmid) not in existing]
                logger.info(f"Found {n_existing} existing articles.")

        # Filter out articles that are outside the PMID range
        pmids = [
            pmid
            for pmid in pmids 
            if (min_pmid is None or int(pmid) >= min_pmid) and (max_pmid is None or int(pmid) <= max_pmid)
            ]
    
        logger.info(f"Retrieving {len(pmids)} articles...")
        
        if skip_pubmed_central:
            all_ids = _convert_pmid_to_pmc(pmids)
        else:
            all_ids = [(None, pmid) for pmid in pmids]

        invalid_articles = []
        for pmcid, pmid in all_ids:
            if journal is None:
                # Get the journal name
                metadata = get_pubmed_metadata(pmid)
                journal = metadata['journal']

            if limit is not None and articles_found >= limit: break

            if skip_pubmed_central and pmcid and self.is_pmc_open_acess(pmcid):
                logger.info(f"\tPubMed Central OpenAccess entry found! Skipping {pmid}...")
                continue

            filename, valid = self.process_article(pmid, journal, delay, mode, overwrite, prefer_pmc_source)

            if not valid:
                invalid_articles.append(filename)
                if invalid_article_log_file is not None:
                    with open(invalid_article_log_file, 'a') as f:
                        f.write(f"{pmid}\n")
            else:
                articles_found += 1

        return invalid_articles<|MERGE_RESOLUTION|>--- conflicted
+++ resolved
@@ -77,10 +77,6 @@
     return driver
 
 
-<<<<<<< HEAD
-def get_url(url, n_retries=5, timeout=5.0, verbose=False):
-    headers = {'User-Agent': random.choice(USER_AGENTS)}
-=======
 def _quit_driver(driver):
     driver.close()
     try:
@@ -94,8 +90,7 @@
         time.sleep(0.05)
 
 def get_url(url, n_retries=5, timeout=10.0, verbose=False):
-    headers = {'User-Agent': config.USER_AGENT_STRING}
->>>>>>> eba450c5
+    headers = {'User-Agent': random.choice(USER_AGENTS)}
 
     def exponential_backoff(retries):
         return 2 ** retries
